--- conflicted
+++ resolved
@@ -230,11 +230,7 @@
     reb_output_stream_write(bufp, allocatedsize, sizep, dp7->p6,sizeof(double)*N3);
 }
 
-<<<<<<< HEAD
-void static inline reb_save_controlVars(controlVars* dp7, char** bufp, size_t* sizep, size_t* allocatedsize){
-=======
 static inline void reb_save_controlVars(controlVars* dp7, char** bufp, size_t* sizep, size_t* allocatedsize){
->>>>>>> 81fa92ea
     reb_output_stream_write(bufp, allocatedsize, sizep, &dp7->size, sizeof(uint32_t));
     reb_output_stream_write(bufp, allocatedsize, sizep, dp7->p0, dp7->size);
     reb_output_stream_write(bufp, allocatedsize, sizep, dp7->p1, dp7->size);
