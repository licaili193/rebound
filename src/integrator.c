--- conflicted
+++ resolved
@@ -45,13 +45,10 @@
 #include "integrator_sei.h"
 #include "integrator_janus.h"
 #include "integrator_eos.h"
-<<<<<<< HEAD
 #include "integrator_bs.h"
+#include "integrator_tes.h"
 #define MAX(a, b) ((a) > (b) ? (a) : (b))
 #define MIN(a, b) ((a) > (b) ? (b) : (a))   ///< Returns the minimum of a and b
-=======
-#include "integrator_tes.h"
->>>>>>> c8a9c619
 
 void reb_integrator_part1(struct reb_simulation* r){
 	switch(r->integrator){
@@ -79,13 +76,11 @@
 		case REB_INTEGRATOR_EOS:
 			reb_integrator_eos_part1(r);
 			break;
-<<<<<<< HEAD
 		case REB_INTEGRATOR_BS:
 			reb_integrator_bs_part1(r);
-=======
+			break;
 		case REB_INTEGRATOR_TES:
 			reb_integrator_tes_part1(r);
->>>>>>> c8a9c619
 			break;
 		default:
 			break;
@@ -118,15 +113,12 @@
 		case REB_INTEGRATOR_EOS:
 			reb_integrator_eos_part2(r);
 			break;
-<<<<<<< HEAD
 		case REB_INTEGRATOR_BS:
 			reb_integrator_bs_part2(r);
 			break;
-=======
 		case REB_INTEGRATOR_TES:
 			reb_integrator_tes_part2(r);
 			break;			
->>>>>>> c8a9c619
         case REB_INTEGRATOR_NONE:
             r->t += r->dt;
             r->dt_last_done = r->dt;
@@ -194,15 +186,12 @@
 		case REB_INTEGRATOR_EOS:
 			reb_integrator_eos_synchronize(r);
 			break;
-<<<<<<< HEAD
 		case REB_INTEGRATOR_BS:
 			reb_integrator_bs_synchronize(r);
 			break;
-=======
 		case REB_INTEGRATOR_TES:
 			reb_integrator_tes_synchronize(r);
 			break;				
->>>>>>> c8a9c619
 		default:
 			break;
 	}
@@ -229,11 +218,8 @@
 	reb_integrator_saba_reset(r);
 	reb_integrator_janus_reset(r);
 	reb_integrator_eos_reset(r);
-<<<<<<< HEAD
 	reb_integrator_bs_reset(r);
-=======
 	reb_integrator_tes_reset(r);
->>>>>>> c8a9c619
 }
 
 void reb_update_acceleration(struct reb_simulation* r){
